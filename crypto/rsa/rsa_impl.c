/* Copyright (C) 1995-1998 Eric Young (eay@cryptsoft.com)
 * All rights reserved.
 *
 * This package is an SSL implementation written
 * by Eric Young (eay@cryptsoft.com).
 * The implementation was written so as to conform with Netscapes SSL.
 *
 * This library is free for commercial and non-commercial use as long as
 * the following conditions are aheared to.  The following conditions
 * apply to all code found in this distribution, be it the RC4, RSA,
 * lhash, DES, etc., code; not just the SSL code.  The SSL documentation
 * included with this distribution is covered by the same copyright terms
 * except that the holder is Tim Hudson (tjh@cryptsoft.com).
 *
 * Copyright remains Eric Young's, and as such any Copyright notices in
 * the code are not to be removed.
 * If this package is used in a product, Eric Young should be given attribution
 * as the author of the parts of the library used.
 * This can be in the form of a textual message at program startup or
 * in documentation (online or textual) provided with the package.
 *
 * Redistribution and use in source and binary forms, with or without
 * modification, are permitted provided that the following conditions
 * are met:
 * 1. Redistributions of source code must retain the copyright
 *    notice, this list of conditions and the following disclaimer.
 * 2. Redistributions in binary form must reproduce the above copyright
 *    notice, this list of conditions and the following disclaimer in the
 *    documentation and/or other materials provided with the distribution.
 * 3. All advertising materials mentioning features or use of this software
 *    must display the following acknowledgement:
 *    "This product includes cryptographic software written by
 *     Eric Young (eay@cryptsoft.com)"
 *    The word 'cryptographic' can be left out if the rouines from the library
 *    being used are not cryptographic related :-).
 * 4. If you include any Windows specific code (or a derivative thereof) from
 *    the apps directory (application code) you must include an acknowledgement:
 *    "This product includes software written by Tim Hudson (tjh@cryptsoft.com)"
 *
 * THIS SOFTWARE IS PROVIDED BY ERIC YOUNG ``AS IS'' AND
 * ANY EXPRESS OR IMPLIED WARRANTIES, INCLUDING, BUT NOT LIMITED TO, THE
 * IMPLIED WARRANTIES OF MERCHANTABILITY AND FITNESS FOR A PARTICULAR PURPOSE
 * ARE DISCLAIMED.  IN NO EVENT SHALL THE AUTHOR OR CONTRIBUTORS BE LIABLE
 * FOR ANY DIRECT, INDIRECT, INCIDENTAL, SPECIAL, EXEMPLARY, OR CONSEQUENTIAL
 * DAMAGES (INCLUDING, BUT NOT LIMITED TO, PROCUREMENT OF SUBSTITUTE GOODS
 * OR SERVICES; LOSS OF USE, DATA, OR PROFITS; OR BUSINESS INTERRUPTION)
 * HOWEVER CAUSED AND ON ANY THEORY OF LIABILITY, WHETHER IN CONTRACT, STRICT
 * LIABILITY, OR TORT (INCLUDING NEGLIGENCE OR OTHERWISE) ARISING IN ANY WAY
 * OUT OF THE USE OF THIS SOFTWARE, EVEN IF ADVISED OF THE POSSIBILITY OF
 * SUCH DAMAGE.
 *
 * The licence and distribution terms for any publically available version or
 * derivative of this code cannot be changed.  i.e. this code cannot simply be
 * copied and put under another distribution licence
 * [including the GNU Public Licence.] */

#include <openssl/rsa.h>

#include <string.h>

#include <openssl/bn.h>
#include <openssl/err.h>
#include <openssl/mem.h>
#include <openssl/thread.h>

#include "internal.h"
#include "../internal.h"


static int check_modulus_and_exponent_sizes(const RSA *rsa) {
  unsigned rsa_bits = BN_num_bits(rsa->n);
  if (rsa_bits > 16 * 1024) {
    OPENSSL_PUT_ERROR(RSA, RSA_R_MODULUS_TOO_LARGE);
    return 0;
  }

<<<<<<< HEAD
static int mod_exp(BIGNUM *r0, const BIGNUM *I, RSA *rsa, BN_CTX *ctx);
static int rsa_private_transform(RSA *rsa, uint8_t *out, const uint8_t *in,
                                 size_t len);
=======
  if (BN_ucmp(rsa->n, rsa->e) <= 0) {
    OPENSSL_PUT_ERROR(RSA, RSA_R_BAD_E_VALUE);
    return 0;
  }

  /* For large moduli only, enforce exponent limit. */
  if (rsa_bits > 3072 && BN_num_bits(rsa->e) > 64) {
    OPENSSL_PUT_ERROR(RSA, RSA_R_BAD_E_VALUE);
    return 0;
  }

  return 1;
}
>>>>>>> 625475f3

unsigned RSA_size(const RSA *rsa) {
  return BN_num_bytes(rsa->n);
}

int RSA_encrypt(RSA *rsa, size_t *out_len, uint8_t *out, size_t max_out,
                const uint8_t *in, size_t in_len, int padding) {
  const unsigned rsa_size = RSA_size(rsa);
  BIGNUM *f, *result;
  uint8_t *buf = NULL;
  BN_CTX *ctx = NULL;
  int i, ret = 0;

  if (max_out < rsa_size) {
    OPENSSL_PUT_ERROR(RSA, RSA_R_OUTPUT_BUFFER_TOO_SMALL);
    return 0;
  }

  if (!check_modulus_and_exponent_sizes(rsa)) {
    return 0;
  }

  ctx = BN_CTX_new();
  if (ctx == NULL) {
    goto err;
  }

  BN_CTX_start(ctx);
  f = BN_CTX_get(ctx);
  result = BN_CTX_get(ctx);
  buf = OPENSSL_malloc(rsa_size);
  if (!f || !result || !buf) {
    OPENSSL_PUT_ERROR(RSA, ERR_R_MALLOC_FAILURE);
    goto err;
  }

  switch (padding) {
    case RSA_PKCS1_PADDING:
      i = RSA_padding_add_PKCS1_type_2(buf, rsa_size, in, in_len);
      break;
    case RSA_NO_PADDING:
      i = RSA_padding_add_none(buf, rsa_size, in, in_len);
      break;
    case RSA_PKCS1_OAEP_PADDING:
      /* ring: BoringSSL supports |RSA_PKCS1_OAEP_PADDING| here, defaulting
       * to SHA-1 for both digest algorithms, and no label. *ring* doesn't
       * support this (yet) because it doesn't want have a hard-coded
       * dependency on SHA-1. Also, *ring* it doesn't want to depend on the
       * |EVP_MD| API, so the calculation of OAEP padding needs to be redone
       * using |ring::digest|. */
      /* fall through */
    default:
      OPENSSL_PUT_ERROR(RSA, RSA_R_UNKNOWN_PADDING_TYPE);
      goto err;
  }

  if (i <= 0) {
    goto err;
  }

  if (BN_bin2bn(buf, rsa_size, f) == NULL) {
    goto err;
  }

  if (BN_ucmp(f, rsa->n) >= 0) {
    /* usually the padding functions would catch this */
    OPENSSL_PUT_ERROR(RSA, RSA_R_DATA_TOO_LARGE_FOR_MODULUS);
    goto err;
  }

  if (rsa->flags & RSA_FLAG_CACHE_PUBLIC) {
    if (BN_MONT_CTX_set_locked(&rsa->mont_n, &rsa->lock, rsa->n, ctx) == NULL) {
      goto err;
    }
  }

  if (!BN_mod_exp_mont(result, f, rsa->e, rsa->n, ctx, rsa->mont_n)) {
    goto err;
  }

  /* put in leading 0 bytes if the number is less than the length of the
   * modulus */
  if (!BN_bn2bin_padded(out, rsa_size, result)) {
    OPENSSL_PUT_ERROR(RSA, ERR_R_INTERNAL_ERROR);
    goto err;
  }

  *out_len = rsa_size;
  ret = 1;

err:
  if (ctx != NULL) {
    BN_CTX_end(ctx);
    BN_CTX_free(ctx);
  }
  if (buf != NULL) {
    OPENSSL_cleanse(buf, rsa_size);
    OPENSSL_free(buf);
  }

  return ret;
}

/* MAX_BLINDINGS_PER_RSA defines the maximum number of cached BN_BLINDINGs per
 * RSA*. Then this limit is exceeded, BN_BLINDING objects will be created and
 * destroyed as needed. */
#define MAX_BLINDINGS_PER_RSA 1024

/* rsa_blinding_get returns a BN_BLINDING to use with |rsa|. It does this by
 * allocating one of the cached BN_BLINDING objects in |rsa->blindings|. If
 * none are free, the cache will be extended by a extra element and the new
 * BN_BLINDING is returned.
 *
 * On success, the index of the assigned BN_BLINDING is written to
 * |*index_used| and must be passed to |rsa_blinding_release| when finished. */
static BN_BLINDING *rsa_blinding_get(RSA *rsa, unsigned *index_used,
                                     BN_CTX *ctx) {
  BN_BLINDING *ret = NULL;
  BN_BLINDING **new_blindings;
  uint8_t *new_blindings_inuse;
  char overflow = 0;

  CRYPTO_MUTEX_lock_write(&rsa->lock);

  unsigned i;
  for (i = 0; i < rsa->num_blindings; i++) {
    if (rsa->blindings_inuse[i] == 0) {
      rsa->blindings_inuse[i] = 1;
      ret = rsa->blindings[i];
      *index_used = i;
      break;
    }
  }

  if (ret != NULL) {
    CRYPTO_MUTEX_unlock(&rsa->lock);
    return ret;
  }

  overflow = rsa->num_blindings >= MAX_BLINDINGS_PER_RSA;

  /* We didn't find a free BN_BLINDING to use so increase the length of
   * the arrays by one and use the newly created element. */

  CRYPTO_MUTEX_unlock(&rsa->lock);
  ret = rsa_setup_blinding(rsa, ctx);
  if (ret == NULL) {
    return NULL;
  }

  if (overflow) {
    /* We cannot add any more cached BN_BLINDINGs so we use |ret|
     * and mark it for destruction in |rsa_blinding_release|. */
    *index_used = MAX_BLINDINGS_PER_RSA;
    return ret;
  }

  CRYPTO_MUTEX_lock_write(&rsa->lock);

  new_blindings =
      OPENSSL_malloc(sizeof(BN_BLINDING *) * (rsa->num_blindings + 1));
  if (new_blindings == NULL) {
    goto err1;
  }
  memcpy(new_blindings, rsa->blindings,
         sizeof(BN_BLINDING *) * rsa->num_blindings);
  new_blindings[rsa->num_blindings] = ret;

  new_blindings_inuse = OPENSSL_malloc(rsa->num_blindings + 1);
  if (new_blindings_inuse == NULL) {
    goto err2;
  }
  memcpy(new_blindings_inuse, rsa->blindings_inuse, rsa->num_blindings);
  new_blindings_inuse[rsa->num_blindings] = 1;
  *index_used = rsa->num_blindings;

  OPENSSL_free(rsa->blindings);
  rsa->blindings = new_blindings;
  OPENSSL_free(rsa->blindings_inuse);
  rsa->blindings_inuse = new_blindings_inuse;
  rsa->num_blindings++;

  CRYPTO_MUTEX_unlock(&rsa->lock);
  return ret;

err2:
  OPENSSL_free(new_blindings);

err1:
  CRYPTO_MUTEX_unlock(&rsa->lock);
  BN_BLINDING_free(ret);
  return NULL;
}

/* rsa_blinding_release marks the cached BN_BLINDING at the given index as free
 * for other threads to use. */
static void rsa_blinding_release(RSA *rsa, BN_BLINDING *blinding,
                                 unsigned blinding_index) {
  if (blinding_index == MAX_BLINDINGS_PER_RSA) {
    /* This blinding wasn't cached. */
    BN_BLINDING_free(blinding);
    return;
  }

  CRYPTO_MUTEX_lock_write(&rsa->lock);
  rsa->blindings_inuse[blinding_index] = 0;
  CRYPTO_MUTEX_unlock(&rsa->lock);
}

/* signing */
int RSA_sign_raw(RSA *rsa, size_t *out_len, uint8_t *out, size_t max_out,
                 const uint8_t *in, size_t in_len, int padding) {
  const unsigned rsa_size = RSA_size(rsa);
  uint8_t *buf = NULL;
  int i, ret = 0;

  if (max_out < rsa_size) {
    OPENSSL_PUT_ERROR(RSA, RSA_R_OUTPUT_BUFFER_TOO_SMALL);
    return 0;
  }

  buf = OPENSSL_malloc(rsa_size);
  if (buf == NULL) {
    OPENSSL_PUT_ERROR(RSA, ERR_R_MALLOC_FAILURE);
    goto err;
  }

  switch (padding) {
    case RSA_PKCS1_PADDING:
      i = RSA_padding_add_PKCS1_type_1(buf, rsa_size, in, in_len);
      break;
    case RSA_NO_PADDING:
      i = RSA_padding_add_none(buf, rsa_size, in, in_len);
      break;
    default:
      OPENSSL_PUT_ERROR(RSA, RSA_R_UNKNOWN_PADDING_TYPE);
      goto err;
  }

  if (i <= 0) {
    goto err;
  }

  if (!rsa_private_transform(rsa, out, buf, rsa_size)) {
    goto err;
  }

  *out_len = rsa_size;
  ret = 1;

err:
  if (buf != NULL) {
    OPENSSL_cleanse(buf, rsa_size);
    OPENSSL_free(buf);
  }

  return ret;
}

int RSA_decrypt(RSA *rsa, size_t *out_len, uint8_t *out, size_t max_out,
                const uint8_t *in, size_t in_len, int padding) {
  const unsigned rsa_size = RSA_size(rsa);
  int r = -1;
  uint8_t *buf = NULL;
  int ret = 0;

  if (max_out < rsa_size) {
    OPENSSL_PUT_ERROR(RSA, RSA_R_OUTPUT_BUFFER_TOO_SMALL);
    return 0;
  }

  if (padding == RSA_NO_PADDING) {
    buf = out;
  } else {
    /* Allocate a temporary buffer to hold the padded plaintext. */
    buf = OPENSSL_malloc(rsa_size);
    if (buf == NULL) {
      OPENSSL_PUT_ERROR(RSA, ERR_R_MALLOC_FAILURE);
      goto err;
    }
  }

  if (in_len != rsa_size) {
    OPENSSL_PUT_ERROR(RSA, RSA_R_DATA_LEN_NOT_EQUAL_TO_MOD_LEN);
    goto err;
  }

  if (!rsa_private_transform(rsa, buf, in, rsa_size)) {
    goto err;
  }

  switch (padding) {
    case RSA_PKCS1_PADDING:
      r = RSA_padding_check_PKCS1_type_2(out, rsa_size, buf, rsa_size);
      break;
    case RSA_NO_PADDING:
      r = rsa_size;
      break;
    case RSA_PKCS1_OAEP_PADDING:
      /* ring: BoringSSL supports |RSA_PKCS1_OAEP_PADDING| here, defaulting
       * to SHA-1 for both digest algorithms, and no label. *ring* doesn't
       * support this (yet) because it doesn't want have a hard-coded
       * dependency on SHA-1. Also, *ring* it doesn't want to depend on the
       * |EVP_MD| API, so the calculation of OAEP padding needs to be redone
       * using |ring::digest|. */
      /* fall through */
    default:
      OPENSSL_PUT_ERROR(RSA, RSA_R_UNKNOWN_PADDING_TYPE);
      goto err;
  }

  if (r < 0) {
    OPENSSL_PUT_ERROR(RSA, RSA_R_PADDING_CHECK_FAILED);
  } else {
    *out_len = r;
    ret = 1;
  }

err:
  if (padding != RSA_NO_PADDING && buf != NULL) {
    OPENSSL_cleanse(buf, rsa_size);
    OPENSSL_free(buf);
  }

  return ret;
}

/* rsa_verify_raw verifies |in_len| bytes of signature from |in| using the
 * public key from |rsa| and writes, at most, |max_out| bytes of plaintext to
 * |out|. The |max_out| argument must be, at least, |RSA_size| in order to
 * ensure success.
 *
 * It returns 1 on success or zero on error.
 *
 * The |padding| argument must be one of the |RSA_*_PADDING| values. */
int rsa_verify_raw(RSA *rsa, size_t *out_len, uint8_t *out, size_t max_out,
                   const uint8_t *in, size_t in_len, int padding) {
  const unsigned rsa_size = RSA_size(rsa);
  BIGNUM *f, *result;
  int ret = 0;
  int r = -1;
  uint8_t *buf = NULL;
  BN_CTX *ctx = NULL;

  if (max_out < rsa_size) {
    OPENSSL_PUT_ERROR(RSA, RSA_R_OUTPUT_BUFFER_TOO_SMALL);
    return 0;
  }

  if (!check_modulus_and_exponent_sizes(rsa)) {
    return 0;
  }

  ctx = BN_CTX_new();
  if (ctx == NULL) {
    goto err;
  }

  BN_CTX_start(ctx);
  f = BN_CTX_get(ctx);
  result = BN_CTX_get(ctx);
  if (f == NULL || result == NULL) {
    OPENSSL_PUT_ERROR(RSA, ERR_R_MALLOC_FAILURE);
    goto err;
  }

  if (padding == RSA_NO_PADDING) {
    buf = out;
  } else {
    /* Allocate a temporary buffer to hold the padded plaintext. */
    buf = OPENSSL_malloc(rsa_size);
    if (buf == NULL) {
      OPENSSL_PUT_ERROR(RSA, ERR_R_MALLOC_FAILURE);
      goto err;
    }
  }

  if (in_len != rsa_size) {
    OPENSSL_PUT_ERROR(RSA, RSA_R_DATA_LEN_NOT_EQUAL_TO_MOD_LEN);
    goto err;
  }

  if (BN_bin2bn(in, in_len, f) == NULL) {
    goto err;
  }

  if (BN_ucmp(f, rsa->n) >= 0) {
    OPENSSL_PUT_ERROR(RSA, RSA_R_DATA_TOO_LARGE_FOR_MODULUS);
    goto err;
  }

  if (rsa->flags & RSA_FLAG_CACHE_PUBLIC) {
    if (BN_MONT_CTX_set_locked(&rsa->mont_n, &rsa->lock, rsa->n, ctx) == NULL) {
      goto err;
    }
  }

  if (!BN_mod_exp_mont(result, f, rsa->e, rsa->n, ctx, rsa->mont_n)) {
    goto err;
  }

  if (!BN_bn2bin_padded(buf, rsa_size, result)) {
    OPENSSL_PUT_ERROR(RSA, ERR_R_INTERNAL_ERROR);
    goto err;
  }

  switch (padding) {
    case RSA_PKCS1_PADDING:
      r = RSA_padding_check_PKCS1_type_1(out, rsa_size, buf, rsa_size);
      break;
    case RSA_NO_PADDING:
      r = rsa_size;
      break;
    default:
      OPENSSL_PUT_ERROR(RSA, RSA_R_UNKNOWN_PADDING_TYPE);
      goto err;
  }

  if (r < 0) {
    OPENSSL_PUT_ERROR(RSA, RSA_R_PADDING_CHECK_FAILED);
  } else {
    *out_len = r;
    ret = 1;
  }

err:
  if (ctx != NULL) {
    BN_CTX_end(ctx);
    BN_CTX_free(ctx);
  }
  if (padding != RSA_NO_PADDING && buf != NULL) {
    OPENSSL_cleanse(buf, rsa_size);
    OPENSSL_free(buf);
  }
  return ret;
}

/* rsa_private_transform takes a big-endian integer from |in|, calculates the
 * d'th power of it, modulo the RSA modulus and writes the result as a
 * big-endian integer to |out|. Both |in| and |out| are |len| bytes long and
 * |len| is always equal to |RSA_size(rsa)|. If the result of the transform can
 * be represented in fewer than |len| bytes, then |out| must be zero padded on
 * the left.
 *
 * It returns one on success and zero otherwise.
 */
static int rsa_private_transform(RSA *rsa, uint8_t *out, const uint8_t *in,
                                 size_t len) {
  BIGNUM *f, *result;
  BN_CTX *ctx = NULL;
  unsigned blinding_index = 0;
  BN_BLINDING *blinding = NULL;
  int ret = 0;

  ctx = BN_CTX_new();
  if (ctx == NULL) {
    goto err;
  }
  BN_CTX_start(ctx);
  f = BN_CTX_get(ctx);
  result = BN_CTX_get(ctx);

  if (f == NULL || result == NULL) {
    OPENSSL_PUT_ERROR(RSA, ERR_R_MALLOC_FAILURE);
    goto err;
  }

  if (BN_bin2bn(in, len, f) == NULL) {
    goto err;
  }

  if (BN_ucmp(f, rsa->n) >= 0) {
    /* Usually the padding functions would catch this. */
    OPENSSL_PUT_ERROR(RSA, RSA_R_DATA_TOO_LARGE_FOR_MODULUS);
    goto err;
  }

  if (!(rsa->flags & RSA_FLAG_NO_BLINDING)) {
    blinding = rsa_blinding_get(rsa, &blinding_index, ctx);
    if (blinding == NULL) {
      OPENSSL_PUT_ERROR(RSA, ERR_R_INTERNAL_ERROR);
      goto err;
    }
    if (!BN_BLINDING_convert(f, blinding, ctx)) {
      goto err;
    }
  }

  if ((rsa->p != NULL) && (rsa->q != NULL) && (rsa->dmp1 != NULL) &&
       (rsa->dmq1 != NULL) && (rsa->iqmp != NULL)) {
    if (!mod_exp(result, f, rsa, ctx)) {
      goto err;
    }
  } else {
    BIGNUM local_d;
    BIGNUM *d = NULL;

    BN_init(&local_d);
    d = &local_d;
    BN_with_flags(d, rsa->d, BN_FLG_CONSTTIME);

    if (rsa->flags & RSA_FLAG_CACHE_PUBLIC) {
      if (BN_MONT_CTX_set_locked(&rsa->mont_n, &rsa->lock, rsa->n, ctx) == NULL) {
        goto err;
      }
    }

    if (!BN_mod_exp_mont(result, f, d, rsa->n, ctx, rsa->mont_n)) {
      goto err;
    }
  }

  if (blinding) {
    if (!BN_BLINDING_invert(result, blinding, ctx)) {
      goto err;
    }
  }

  if (!BN_bn2bin_padded(out, len, result)) {
    OPENSSL_PUT_ERROR(RSA, ERR_R_INTERNAL_ERROR);
    goto err;
  }

  ret = 1;

err:
  if (ctx != NULL) {
    BN_CTX_end(ctx);
    BN_CTX_free(ctx);
  }
  if (blinding != NULL) {
    rsa_blinding_release(rsa, blinding, blinding_index);
  }

  return ret;
}

static int mod_exp(BIGNUM *r0, const BIGNUM *I, RSA *rsa, BN_CTX *ctx) {
  BIGNUM *r1, *m1, *vrfy;
  BIGNUM local_dmp1, local_dmq1, local_c, local_r1;
  BIGNUM *dmp1, *dmq1, *c, *pr1;
  int ret = 0;

  BN_CTX_start(ctx);
  r1 = BN_CTX_get(ctx);
  m1 = BN_CTX_get(ctx);
  vrfy = BN_CTX_get(ctx);

  {
    BIGNUM local_p, local_q;
    BIGNUM *p = NULL, *q = NULL;

    /* Make sure BN_mod_inverse in Montgomery intialization uses the
     * BN_FLG_CONSTTIME flag. */
    BN_init(&local_p);
    p = &local_p;
    BN_with_flags(p, rsa->p, BN_FLG_CONSTTIME);

    BN_init(&local_q);
    q = &local_q;
    BN_with_flags(q, rsa->q, BN_FLG_CONSTTIME);

    if (rsa->flags & RSA_FLAG_CACHE_PRIVATE) {
      if (BN_MONT_CTX_set_locked(&rsa->mont_p, &rsa->lock, p, ctx) == NULL) {
        goto err;
      }
      if (BN_MONT_CTX_set_locked(&rsa->mont_q, &rsa->lock, q, ctx) == NULL) {
        goto err;
      }
    }
  }

  if (rsa->flags & RSA_FLAG_CACHE_PUBLIC) {
    if (BN_MONT_CTX_set_locked(&rsa->mont_n, &rsa->lock, rsa->n, ctx) == NULL) {
      goto err;
    }
  }

  /* compute I mod q */
  c = &local_c;
  BN_with_flags(c, I, BN_FLG_CONSTTIME);
  if (!BN_mod(r1, c, rsa->q, ctx)) {
    goto err;
  }

  /* compute r1^dmq1 mod q */
  dmq1 = &local_dmq1;
  BN_with_flags(dmq1, rsa->dmq1, BN_FLG_CONSTTIME);
  if (!BN_mod_exp_mont(m1, r1, dmq1, rsa->q, ctx, rsa->mont_q)) {
    goto err;
  }

  /* compute I mod p */
  c = &local_c;
  BN_with_flags(c, I, BN_FLG_CONSTTIME);
  if (!BN_mod(r1, c, rsa->p, ctx)) {
    goto err;
  }

  /* compute r1^dmp1 mod p */
  dmp1 = &local_dmp1;
  BN_with_flags(dmp1, rsa->dmp1, BN_FLG_CONSTTIME);
  if (!BN_mod_exp_mont(r0, r1, dmp1, rsa->p, ctx, rsa->mont_p)) {
    goto err;
  }

  if (!BN_sub(r0, r0, m1)) {
    goto err;
  }
  /* This will help stop the size of r0 increasing, which does
   * affect the multiply if it optimised for a power of 2 size */
  if (BN_is_negative(r0)) {
    if (!BN_add(r0, r0, rsa->p)) {
      goto err;
    }
  }

  if (!BN_mul(r1, r0, rsa->iqmp, ctx)) {
    goto err;
  }

  /* Turn BN_FLG_CONSTTIME flag on before division operation */
  pr1 = &local_r1;
  BN_with_flags(pr1, r1, BN_FLG_CONSTTIME);

  if (!BN_mod(r0, pr1, rsa->p, ctx)) {
    goto err;
  }

  /* If p < q it is occasionally possible for the correction of
   * adding 'p' if r0 is negative above to leave the result still
   * negative. This can break the private key operations: the following
   * second correction should *always* correct this rare occurrence.
   * This will *never* happen with OpenSSL generated keys because
   * they ensure p > q [steve] */
  if (BN_is_negative(r0)) {
    if (!BN_add(r0, r0, rsa->p)) {
      goto err;
    }
  }
  if (!BN_mul(r1, r0, rsa->q, ctx)) {
    goto err;
  }
  if (!BN_add(r0, r1, m1)) {
    goto err;
  }

  if (rsa->e && rsa->n) {
    if (!BN_mod_exp_mont(vrfy, r0, rsa->e, rsa->n, ctx, rsa->mont_n)) {
      goto err;
    }
    /* If 'I' was greater than (or equal to) rsa->n, the operation
     * will be equivalent to using 'I mod n'. However, the result of
     * the verify will *always* be less than 'n' so we don't check
     * for absolute equality, just congruency. */
    if (!BN_sub(vrfy, vrfy, I)) {
      goto err;
    }
    if (!BN_mod(vrfy, vrfy, rsa->n, ctx)) {
      goto err;
    }
    if (BN_is_negative(vrfy)) {
      if (!BN_add(vrfy, vrfy, rsa->n)) {
        goto err;
      }
    }
    if (!BN_is_zero(vrfy)) {
      /* 'I' and 'vrfy' aren't congruent mod n. Don't leak
       * miscalculated CRT output, just do a raw (slower)
       * mod_exp and return that instead. */

      BIGNUM local_d;
      BIGNUM *d = NULL;

      d = &local_d;
      BN_with_flags(d, rsa->d, BN_FLG_CONSTTIME);
      if (!BN_mod_exp_mont(r0, I, d, rsa->n, ctx, rsa->mont_n)) {
        goto err;
      }
    }
  }
  ret = 1;

err:
  BN_CTX_end(ctx);
  return ret;
}

RSA *RSA_generate(int bits, uint32_t e, BN_GENCB *cb) {
  RSA *rsa = RSA_new();
  if (rsa == NULL) {
    OPENSSL_PUT_ERROR(RSA, ERR_R_MALLOC_FAILURE)
    return NULL;
  }

  BIGNUM *r0 = NULL, *r1 = NULL, *r2 = NULL, *r3 = NULL, *tmp;
  BIGNUM local_r0, local_d, local_p;
  BIGNUM *pr0, *d, *p;
  int bitsp, bitsq, ok = -1, n = 0;
  BN_CTX *ctx = NULL;

  ctx = BN_CTX_new();
  if (ctx == NULL) {
    goto err;
  }
  BN_CTX_start(ctx);
  r0 = BN_CTX_get(ctx);
  r1 = BN_CTX_get(ctx);
  r2 = BN_CTX_get(ctx);
  r3 = BN_CTX_get(ctx);
  if (r0 == NULL || r1 == NULL || r2 == NULL || r3 == NULL) {
    goto err;
  }

  bitsp = (bits + 1) / 2;
  bitsq = bits - bitsp;

  /* We need the RSA components non-NULL */
  if (!rsa->n && ((rsa->n = BN_new()) == NULL)) {
    goto err;
  }
  if (!rsa->d && ((rsa->d = BN_new()) == NULL)) {
    goto err;
  }
  if (!rsa->e && ((rsa->e = BN_new()) == NULL)) {
    goto err;
  }
  if (!rsa->p && ((rsa->p = BN_new()) == NULL)) {
    goto err;
  }
  if (!rsa->q && ((rsa->q = BN_new()) == NULL)) {
    goto err;
  }
  if (!rsa->dmp1 && ((rsa->dmp1 = BN_new()) == NULL)) {
    goto err;
  }
  if (!rsa->dmq1 && ((rsa->dmq1 = BN_new()) == NULL)) {
    goto err;
  }
  if (!rsa->iqmp && ((rsa->iqmp = BN_new()) == NULL)) {
    goto err;
  }

  if (!BN_set_word(rsa->e, e)) {
    goto err;
  }

  /* generate p and q */
  for (;;) {
    if (!BN_generate_prime_ex(rsa->p, bitsp, 0, NULL, NULL, cb) ||
        !BN_sub(r2, rsa->p, BN_value_one()) ||
        !BN_gcd(r1, r2, rsa->e, ctx)) {
      goto err;
    }
    if (BN_is_one(r1)) {
      break;
    }
    if (!BN_GENCB_call(cb, 2, n++)) {
      goto err;
    }
  }
  if (!BN_GENCB_call(cb, 3, 0)) {
    goto err;
  }
  for (;;) {
    /* When generating ridiculously small keys, we can get stuck
     * continually regenerating the same prime values. Check for
     * this and bail if it happens 3 times. */
    unsigned int degenerate = 0;
    do {
      if (!BN_generate_prime_ex(rsa->q, bitsq, 0, NULL, NULL, cb)) {
        goto err;
      }
    } while ((BN_cmp(rsa->p, rsa->q) == 0) && (++degenerate < 3));
    if (degenerate == 3) {
      ok = 0; /* we set our own err */
      OPENSSL_PUT_ERROR(RSA, RSA_R_KEY_SIZE_TOO_SMALL);
      goto err;
    }
    if (!BN_sub(r2, rsa->q, BN_value_one()) ||
        !BN_gcd(r1, r2, rsa->e, ctx)) {
      goto err;
    }
    if (BN_is_one(r1)) {
      break;
    }
    if (!BN_GENCB_call(cb, 2, n++)) {
      goto err;
    }
  }
  if (!BN_GENCB_call(cb, 3, 1)) {
    goto err;
  }
  if (BN_cmp(rsa->p, rsa->q) < 0) {
    tmp = rsa->p;
    rsa->p = rsa->q;
    rsa->q = tmp;
  }

  /* calculate n */
  if (!BN_mul(rsa->n, rsa->p, rsa->q, ctx)) {
    goto err;
  }

  /* calculate d */
  if (!BN_sub(r1, rsa->p, BN_value_one())) {
    goto err; /* p-1 */
  }
  if (!BN_sub(r2, rsa->q, BN_value_one())) {
    goto err; /* q-1 */
  }
  if (!BN_mul(r0, r1, r2, ctx)) {
    goto err; /* (p-1)(q-1) */
  }
  pr0 = &local_r0;
  BN_with_flags(pr0, r0, BN_FLG_CONSTTIME);
  if (!BN_mod_inverse(rsa->d, rsa->e, pr0, ctx)) {
    goto err; /* d */
  }

  /* set up d for correct BN_FLG_CONSTTIME flag */
  d = &local_d;
  BN_with_flags(d, rsa->d, BN_FLG_CONSTTIME);

  /* calculate d mod (p-1) */
  if (!BN_mod(rsa->dmp1, d, r1, ctx)) {
    goto err;
  }

  /* calculate d mod (q-1) */
  if (!BN_mod(rsa->dmq1, d, r2, ctx)) {
    goto err;
  }

  /* calculate inverse of q mod p */
  p = &local_p;
  BN_with_flags(p, rsa->p, BN_FLG_CONSTTIME);

  if (!BN_mod_inverse(rsa->iqmp, rsa->q, p, ctx)) {
    goto err;
  }

  ok = 1;

err:
  if (ok == -1) {
    OPENSSL_PUT_ERROR(RSA, ERR_LIB_BN);
    ok = 0;
  }
  if (ctx != NULL) {
    BN_CTX_end(ctx);
    BN_CTX_free(ctx);
  }
  if (!ok) {
    RSA_free(rsa);
    return NULL;
  }

  return rsa;
}<|MERGE_RESOLUTION|>--- conflicted
+++ resolved
@@ -67,6 +67,10 @@
 #include "../internal.h"
 
 
+static int mod_exp(BIGNUM *r0, const BIGNUM *I, RSA *rsa, BN_CTX *ctx);
+static int rsa_private_transform(RSA *rsa, uint8_t *out, const uint8_t *in,
+                                 size_t len);
+
 static int check_modulus_and_exponent_sizes(const RSA *rsa) {
   unsigned rsa_bits = BN_num_bits(rsa->n);
   if (rsa_bits > 16 * 1024) {
@@ -74,11 +78,6 @@
     return 0;
   }
 
-<<<<<<< HEAD
-static int mod_exp(BIGNUM *r0, const BIGNUM *I, RSA *rsa, BN_CTX *ctx);
-static int rsa_private_transform(RSA *rsa, uint8_t *out, const uint8_t *in,
-                                 size_t len);
-=======
   if (BN_ucmp(rsa->n, rsa->e) <= 0) {
     OPENSSL_PUT_ERROR(RSA, RSA_R_BAD_E_VALUE);
     return 0;
@@ -92,7 +91,6 @@
 
   return 1;
 }
->>>>>>> 625475f3
 
 unsigned RSA_size(const RSA *rsa) {
   return BN_num_bytes(rsa->n);
